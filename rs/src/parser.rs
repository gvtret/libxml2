<<<<<<< HEAD
use crate::doc::XmlDocument;
use crate::tree::xmlDoc;
use libc::{c_char, c_int};
use std::ffi::CStr;
use std::fs;
use std::path::PathBuf;
use std::ptr;
=======
use crate::doc::{XmlDocument, xmlFreeDoc};
use crate::tree::{xmlDoc, xmlElementType, xmlNode};
use libc::{c_char, c_int, c_void};
use once_cell::sync::Lazy;
use std::char;
use std::collections::HashMap;
use std::ffi::CStr;
use std::fs;
use std::io::Read;
use std::mem;
use std::path::PathBuf;
use std::ptr;
use std::slice;
use std::sync::Mutex;
use std::sync::atomic::{AtomicUsize, Ordering};
>>>>>>> d9719f78

// This is a placeholder for the parser context struct.
// It will be filled out as the implementation progresses.
#[allow(non_snake_case)]
#[repr(C)]
pub struct xmlParserCtxt {
    pub doc: *mut xmlDoc,
    pub wellFormed: c_int,
    pub options: c_int,
    pub input: *const c_char,
    pub input_size: c_int,
    pub base_url: *const c_char,
    pub encoding: *const c_char,
<<<<<<< HEAD
=======
    pub sax: *mut xmlSAXHandler,
    pub user_data: *mut c_void,
    pub disableSAX: c_int,
>>>>>>> d9719f78
}

#[allow(non_camel_case_types)]
pub type xmlInputReadCallback =
    Option<unsafe extern "C" fn(context: *mut c_void, buffer: *mut c_char, len: c_int) -> c_int>;

#[allow(non_camel_case_types)]
pub type xmlInputCloseCallback = Option<unsafe extern "C" fn(context: *mut c_void) -> c_int>;

#[allow(non_camel_case_types)]
#[repr(C)]
pub struct xmlSAXHandler {
    _private: *mut c_void,
}

static PARSER_INIT_COUNT: AtomicUsize = AtomicUsize::new(0);

const XML_PARSE_RECOVER: c_int = 1 << 0;

#[derive(Default)]
struct PushParserState {
    buffer: Vec<u8>,
    stopped: bool,
    terminated: bool,
}

static PUSH_PARSER_STATES: Lazy<Mutex<HashMap<usize, PushParserState>>> =
    Lazy::new(|| Mutex::new(HashMap::new()));

/// Parse an XML document stored entirely in memory and return a fully
/// populated `xmlDoc` tree.
///
<<<<<<< HEAD
/// This function is one of the main entry points for parsing an XML document
/// from a buffer in memory. The Rust port currently performs minimal
/// validation, creating a document shell that records the caller supplied
/// metadata.
///
=======
>>>>>>> d9719f78
/// # Safety
/// The caller must supply valid pointers for the input buffer and optional
/// strings (which may be null) following libxml2's C API contracts. The
/// returned pointer must be released with `xmlFreeDoc`.
#[unsafe(no_mangle)]
pub unsafe extern "C" fn xmlReadMemory(
    buffer: *const c_char,
    size: c_int,
    url: *const c_char,
    encoding: *const c_char,
    options: c_int,
) -> *mut xmlDoc {
    if size < 0 || (size > 0 && buffer.is_null()) {
        return ptr::null_mut();
    }
<<<<<<< HEAD

    let ctxt = unsafe { xmlCreateMemoryParserCtxt(buffer, size) };
    if ctxt.is_null() {
        return ptr::null_mut();
    }

    unsafe {
        (*ctxt).options = options;
        (*ctxt).base_url = url;
        (*ctxt).encoding = encoding;
    }

    let parse_rc = unsafe { xmlParseDocument(ctxt) };
    let well_formed = unsafe { (*ctxt).wellFormed };
    let doc_ptr = unsafe { (*ctxt).doc };
    unsafe {
        (*ctxt).doc = ptr::null_mut();
        xmlFreeParserCtxt(ctxt);
    }

    if parse_rc != 0 || well_formed == 0 || doc_ptr.is_null() {
        if let Some(doc) = unsafe { XmlDocument::from_raw(doc_ptr) } {
            drop(doc);
        }
        return ptr::null_mut();
    }
=======
>>>>>>> d9719f78

    let bytes: &[u8] = if size == 0 {
        if buffer.is_null() {
            &[]
        } else {
            let len = unsafe { libc::strlen(buffer) } as usize;
            unsafe { slice::from_raw_parts(buffer as *const u8, len) }
        }
    } else {
        unsafe { slice::from_raw_parts(buffer as *const u8, size as usize) }
    };

    match parse_document_from_bytes(bytes, options, url, encoding) {
        Ok(doc) => doc.into_raw(),
        Err(_) => ptr::null_mut(),
    }
}

/// Create a push-style parser context capable of consuming data incrementally.
///
/// # Safety
/// `chunk` must either be null (when `size` is zero) or reference a readable
/// memory region with at least `size` bytes. The returned context must be
/// released with `xmlFreeParserCtxt`.
#[unsafe(no_mangle)]
pub unsafe extern "C" fn xmlCreatePushParserCtxt(
    sax: *mut xmlSAXHandler,
    user_data: *mut c_void,
    chunk: *const c_char,
    size: c_int,
    filename: *const c_char,
) -> *mut xmlParserCtxt {
    if size < 0 || (size > 0 && chunk.is_null()) {
        return ptr::null_mut();
    }

    let ctxt = unsafe { xmlNewParserCtxt() };
    if ctxt.is_null() {
        return ptr::null_mut();
    }

    let ctxt_ref = unsafe { &mut *ctxt };
    ctxt_ref.sax = sax;
    ctxt_ref.user_data = user_data;
    ctxt_ref.base_url = filename;

    let mut state = PushParserState::default();
    if size > 0 {
        let slice = unsafe { std::slice::from_raw_parts(chunk as *const u8, size as usize) };
        state.buffer.extend_from_slice(slice);
    }

    register_push_state(ctxt, state);

    ctxt
}

/// Feed data into an existing push-style parser context.
///
/// # Safety
/// `chunk` must be either null (when `size` is zero) or point to at least
/// `size` readable bytes. Set `terminate` to a non-zero value once no more data
/// will be supplied.
#[unsafe(no_mangle)]
pub unsafe extern "C" fn xmlParseChunk(
    ctxt: *mut xmlParserCtxt,
    chunk: *const c_char,
    size: c_int,
    terminate: c_int,
) -> c_int {
    if ctxt.is_null() || size < 0 || (size > 0 && chunk.is_null()) {
        return -1;
    }

    let key = ctxt as usize;
    let (maybe_buffer, was_stopped) = {
        let mut map = PUSH_PARSER_STATES
            .lock()
            .expect("push parser state poisoned");
        let state = match map.get_mut(&key) {
            Some(state) => state,
            None => {
                return -1;
            }
        };

        if state.stopped {
            (None, true)
        } else {
            if size > 0 {
                let slice =
                    unsafe { std::slice::from_raw_parts(chunk as *const u8, size as usize) };
                state.buffer.extend_from_slice(slice);
            }

            if terminate != 0 {
                state.terminated = true;
                (Some(mem::take(&mut state.buffer)), false)
            } else {
                (None, false)
            }
        }
    };

    if was_stopped {
        return -1;
    }

    if let Some(buffer) = maybe_buffer {
        if buffer.len() > c_int::MAX as usize {
            drop(buffer);
            clear_push_state(ctxt);
            return -1;
        }

        let len = buffer.len() as c_int;
        let doc = unsafe {
            xmlCtxtReadMemory(
                ctxt,
                buffer.as_ptr() as *const c_char,
                len,
                (*ctxt).base_url,
                (*ctxt).encoding,
                (*ctxt).options,
            )
        };

        clear_push_state(ctxt);

        if doc.is_null() { -1 } else { 0 }
    } else {
        0
    }
}

/// Halt any further parsing activity on the supplied parser context.
///
/// # Safety
/// `ctxt` must be either null or a valid parser context pointer obtained from
/// one of the Rust constructors.
#[unsafe(no_mangle)]
pub unsafe extern "C" fn xmlStopParser(ctxt: *mut xmlParserCtxt) {
    if ctxt.is_null() {
        return;
    }

    let key = ctxt as usize;
    if let Ok(mut map) = PUSH_PARSER_STATES.lock()
        && let Some(state) = map.get_mut(&key)
    {
        state.stopped = true;
    }

    let ctxt_ref = unsafe { &mut *ctxt };
    ctxt_ref.disableSAX = 2;
    ctxt_ref.wellFormed = 0;
}

/// Resume parsing on a push-style parser context that was previously stopped.
///
/// # Safety
/// `ctxt` must be either null or a valid pointer obtained from one of the Rust
/// constructors. Returns `0` on success and `-1` if the parser cannot be
/// resumed (for example, if it has already been terminated).
#[unsafe(no_mangle)]
pub unsafe extern "C" fn xmlResumeParser(ctxt: *mut xmlParserCtxt) -> c_int {
    if ctxt.is_null() {
        return -1;
    }

    let key = ctxt as usize;
    {
        let mut map = match PUSH_PARSER_STATES.lock() {
            Ok(map) => map,
            Err(_) => return -1,
        };

        match map.get_mut(&key) {
            Some(state) if !state.terminated => {
                state.stopped = false;
            }
            Some(_) => return -1,
            None => return -1,
        }
    }

    let ctxt_ref = unsafe { &mut *ctxt };
    ctxt_ref.disableSAX = 0;
    if ctxt_ref.wellFormed == 0 {
        ctxt_ref.wellFormed = 1;
    }

    0
}

/// Parse a buffer in recovery mode, mirroring `xmlRecoverMemory`.
///
/// # Safety
/// Delegates to `xmlReadMemory`; see that function for requirements.
#[unsafe(no_mangle)]
pub unsafe extern "C" fn xmlRecoverMemory(
    buffer: *const c_char,
    size: c_int,
    url: *const c_char,
    encoding: *const c_char,
    options: c_int,
) -> *mut xmlDoc {
    unsafe { xmlReadMemory(buffer, size, url, encoding, options | XML_PARSE_RECOVER) }
}

/// Initialise the global parser state bookkeeping.
///
/// # Safety
/// Matches the C ABI contract: may be called from any thread without prior
/// initialisation. The function performs no memory unsafe operations.
#[unsafe(no_mangle)]
pub unsafe extern "C" fn xmlInitParser() {
    PARSER_INIT_COUNT.fetch_add(1, Ordering::SeqCst);
}

/// Tear down the global parser bookkeeping established by `xmlInitParser`.
///
/// # Safety
/// Safe to call multiple times and from any thread, mirroring the semantics of
/// the legacy C implementation.
#[unsafe(no_mangle)]
pub unsafe extern "C" fn xmlCleanupParser() {
    PARSER_INIT_COUNT.store(0, Ordering::SeqCst);
}

/// Parse a full XML document provided as a null-terminated UTF-8 buffer.
///
/// # Safety
/// `cur` must point to a valid, null-terminated string containing the
/// serialized document. The returned pointer must be freed with
/// `xmlFreeDoc`.
#[unsafe(no_mangle)]
pub unsafe extern "C" fn xmlReadDoc(
    cur: *const u8,
    url: *const c_char,
    encoding: *const c_char,
    options: c_int,
) -> *mut xmlDoc {
    if cur.is_null() {
        return ptr::null_mut();
    }

    let len = unsafe { libc::strlen(cur as *const c_char) };
    if len > c_int::MAX as usize {
        return ptr::null_mut();
    }

    unsafe { xmlReadMemory(cur as *const c_char, len as c_int, url, encoding, options) }
}

/// Parse a null-terminated buffer in recovery mode.
///
/// # Safety
/// Delegates to `xmlReadDoc`; see that function for requirements.
#[unsafe(no_mangle)]
pub unsafe extern "C" fn xmlRecoverDoc(
    cur: *const u8,
    url: *const c_char,
    encoding: *const c_char,
    options: c_int,
) -> *mut xmlDoc {
    unsafe { xmlReadDoc(cur, url, encoding, options | XML_PARSE_RECOVER) }
}

/// Parse a document from a filesystem path, loading the file into memory
/// before delegating to `xmlReadMemory`.
///
/// # Safety
/// `filename` must be a valid null-terminated string representing a
/// filesystem path that remains live for the duration of this call.
#[unsafe(no_mangle)]
pub unsafe extern "C" fn xmlReadFile(
    filename: *const c_char,
    encoding: *const c_char,
    options: c_int,
) -> *mut xmlDoc {
    let buffer = match unsafe { read_file_buffer(filename) } {
        Some(buf) => buf,
        None => return ptr::null_mut(),
    };

    if buffer.len() > c_int::MAX as usize {
        return ptr::null_mut();
    }

    unsafe {
        xmlReadMemory(
            buffer.as_ptr() as *const c_char,
            buffer.len() as c_int,
            filename,
            encoding,
            options,
        )
    }
}

/// Parse a document from disk using a SAX handler.
///
/// # Safety
/// `sax` and `user_data` may be null and are currently unused by the Rust
/// placeholder implementation. `filename` must be a valid null-terminated
/// string. Returns `0` on success and `-1` on failure, mirroring libxml2's C
/// API contract.
#[unsafe(no_mangle)]
pub unsafe extern "C" fn xmlSAXUserParseFile(
    sax: *mut c_void,
    user_data: *mut c_void,
    filename: *const c_char,
) -> c_int {
    let _ = (sax, user_data);

    let doc = unsafe { xmlReadFile(filename, ptr::null(), 0) };
    if doc.is_null() {
        return -1;
    }

    unsafe {
        xmlFreeDoc(doc);
    }

    0
}

/// Parse a document from a filesystem path in recovery mode.
///
/// # Safety
/// Delegates to `xmlReadFile`; see that function for requirements.
#[unsafe(no_mangle)]
pub unsafe extern "C" fn xmlRecoverFile(
    filename: *const c_char,
    encoding: *const c_char,
    options: c_int,
) -> *mut xmlDoc {
    unsafe { xmlReadFile(filename, encoding, options | XML_PARSE_RECOVER) }
}

/// Parse an XML document from an existing file descriptor.
///
/// # Safety
/// The file descriptor must remain open for the duration of this call. It will
/// **not** be closed by this function.
#[unsafe(no_mangle)]
pub unsafe extern "C" fn xmlReadFd(
    fd: c_int,
    url: *const c_char,
    encoding: *const c_char,
    options: c_int,
) -> *mut xmlDoc {
    if fd < 0 {
        return ptr::null_mut();
    }

    let ctxt = unsafe { xmlNewParserCtxt() };
    if ctxt.is_null() {
        return ptr::null_mut();
    }

    let doc = unsafe { xmlCtxtReadFd(ctxt, fd, url, encoding, options) };
    unsafe { xmlFreeParserCtxt(ctxt) };
    doc
}

/// Parse an in-memory document using a SAX handler.
///
/// # Safety
/// The placeholder parser validates the buffer using `xmlReadMemory` and does
/// not trigger callbacks on the provided SAX handler. `buffer` must either be
/// null (when `size` is zero) or reference a readable memory region of `size`
/// bytes. Returns `0` on success and `-1` otherwise.
#[unsafe(no_mangle)]
pub unsafe extern "C" fn xmlSAXUserParseMemory(
    sax: *mut c_void,
    user_data: *mut c_void,
    buffer: *const c_char,
    size: c_int,
) -> c_int {
    let _ = (sax, user_data);

    if size < 0 || (size > 0 && buffer.is_null()) {
        return -1;
    }

    let doc = unsafe { xmlReadMemory(buffer, size, ptr::null(), ptr::null(), 0) };
    if doc.is_null() {
        return -1;
    }

    unsafe {
        xmlFreeDoc(doc);
    }

    0
}

/// Parse a document from custom I/O callbacks, mirroring `xmlReadIO`.
///
/// # Safety
/// `ioread` must be a valid callback that reads from `ioctx` into the provided
/// buffer. `ioclose`, when non-null, is invoked after reading completes (even
/// on error). The returned document must be released with `xmlFreeDoc`.
#[unsafe(no_mangle)]
pub unsafe extern "C" fn xmlReadIO(
    ioread: xmlInputReadCallback,
    ioclose: xmlInputCloseCallback,
    ioctx: *mut c_void,
    url: *const c_char,
    encoding: *const c_char,
    options: c_int,
) -> *mut xmlDoc {
    let buffer = match unsafe { read_io_buffer(ioread, ioclose, ioctx) } {
        Some(buf) => buf,
        None => return ptr::null_mut(),
    };

    if buffer.len() > c_int::MAX as usize {
        return ptr::null_mut();
    }

    unsafe {
        xmlReadMemory(
            buffer.as_ptr() as *const c_char,
            buffer.len() as c_int,
            url,
            encoding,
            options,
        )
    }
}

/// Parse a document held entirely in memory, mirroring libxml2's legacy API.
///
/// # Safety
/// Delegates to `xmlReadMemory`; see that function for requirements.
#[unsafe(no_mangle)]
pub unsafe extern "C" fn xmlParseMemory(buffer: *const c_char, size: c_int) -> *mut xmlDoc {
    unsafe { xmlReadMemory(buffer, size, ptr::null(), ptr::null(), 0) }
}

/// Parse a document from a null-terminated buffer, returning a constructed
/// `xmlDoc` on success.
///
/// # Safety
/// `cur` must reference a valid, null-terminated string. The caller owns the
/// returned document and must release it with `xmlFreeDoc`.
#[unsafe(no_mangle)]
pub unsafe extern "C" fn xmlParseDoc(cur: *const u8) -> *mut xmlDoc {
    unsafe { xmlReadDoc(cur, ptr::null(), ptr::null(), 0) }
}

/// Parse a document directly from a file path using the default parsing
/// options.
///
/// # Safety
/// `filename` must be a valid null-terminated string representing a
/// filesystem path that remains live for the duration of this call.
#[unsafe(no_mangle)]
pub unsafe extern "C" fn xmlParseFile(filename: *const c_char) -> *mut xmlDoc {
    unsafe { xmlReadFile(filename, ptr::null(), 0) }
}

/// Parse XML content into the provided parser context from an in-memory buffer.
///
/// # Safety
/// `ctxt` must be a valid pointer obtained from `xmlCreateMemoryParserCtxt` (or an
/// equivalent constructor once streaming support lands).
#[unsafe(no_mangle)]
pub unsafe extern "C" fn xmlCtxtReadMemory(
    ctxt: *mut xmlParserCtxt,
    buffer: *const c_char,
    size: c_int,
    url: *const c_char,
    encoding: *const c_char,
    options: c_int,
) -> *mut xmlDoc {
    if ctxt.is_null() || size < 0 || (size > 0 && buffer.is_null()) {
        return ptr::null_mut();
    }

    let ctxt_ref = unsafe { &mut *ctxt };
    unsafe { reset_context_doc(ctxt_ref) };

    ctxt_ref.input = buffer;
    ctxt_ref.input_size = size;
    ctxt_ref.base_url = url;
    ctxt_ref.encoding = encoding;
    ctxt_ref.options = options;

    let parse_rc = unsafe { xmlParseDocument(ctxt) };
    let doc = unsafe { finalize_context_parse(ctxt_ref, parse_rc) };

    // The memory buffer is owned by the caller; clear our borrowed reference.
    ctxt_ref.input = ptr::null();
    ctxt_ref.input_size = 0;

    doc
}

<<<<<<< HEAD
/// Parse a full XML document provided as a null-terminated UTF-8 buffer.
///
/// # Safety
/// `cur` must point to a valid, null-terminated string containing the
/// serialized document. The returned pointer must be freed with
/// `xmlFreeDoc`.
#[unsafe(no_mangle)]
pub unsafe extern "C" fn xmlReadDoc(
    cur: *const u8,
    url: *const c_char,
    encoding: *const c_char,
    options: c_int,
) -> *mut xmlDoc {
    if cur.is_null() {
        return ptr::null_mut();
    }

    let len = unsafe { libc::strlen(cur as *const c_char) };
    if len > c_int::MAX as usize {
        return ptr::null_mut();
    }

    unsafe { xmlReadMemory(cur as *const c_char, len as c_int, url, encoding, options) }
}

/// Parse a document from a filesystem path, loading the file into memory
/// before delegating to `xmlReadMemory`.
///
/// # Safety
/// `filename` must be a valid null-terminated string representing a
/// filesystem path that remains live for the duration of this call.
#[unsafe(no_mangle)]
pub unsafe extern "C" fn xmlReadFile(
    filename: *const c_char,
    encoding: *const c_char,
    options: c_int,
) -> *mut xmlDoc {
    let buffer = match unsafe { read_file_buffer(filename) } {
        Some(buf) => buf,
        None => return ptr::null_mut(),
    };

    if buffer.len() > c_int::MAX as usize {
        return ptr::null_mut();
    }

    unsafe {
        xmlReadMemory(
            buffer.as_ptr() as *const c_char,
            buffer.len() as c_int,
            filename,
            encoding,
            options,
        )
    }
}

/// Parse a document held entirely in memory, mirroring libxml2's legacy API.
///
/// # Safety
/// Delegates to `xmlReadMemory`; see that function for requirements.
#[unsafe(no_mangle)]
pub unsafe extern "C" fn xmlParseMemory(buffer: *const c_char, size: c_int) -> *mut xmlDoc {
    unsafe { xmlReadMemory(buffer, size, ptr::null(), ptr::null(), 0) }
}

/// Parse a document from a null-terminated buffer, returning a constructed
/// `xmlDoc` on success.
///
/// # Safety
/// `cur` must reference a valid, null-terminated string. The caller owns the
/// returned document and must release it with `xmlFreeDoc`.
#[unsafe(no_mangle)]
pub unsafe extern "C" fn xmlParseDoc(cur: *const u8) -> *mut xmlDoc {
    unsafe { xmlReadDoc(cur, ptr::null(), ptr::null(), 0) }
}

/// Parse a document directly from a file path using the default parsing
/// options.
///
/// # Safety
/// `filename` must be a valid null-terminated string representing a
/// filesystem path that remains live for the duration of this call.
#[unsafe(no_mangle)]
pub unsafe extern "C" fn xmlParseFile(filename: *const c_char) -> *mut xmlDoc {
    unsafe { xmlReadFile(filename, ptr::null(), 0) }
}

/// Create a parser context for parsing from an in-memory buffer.
///
/// # Safety
/// `buffer` must either be null (when `size` is zero) or point to at least
/// `size` bytes of readable memory. The returned context must eventually be
/// released with `xmlFreeParserCtxt`.
#[unsafe(no_mangle)]
pub unsafe extern "C" fn xmlCreateMemoryParserCtxt(
    buffer: *const c_char,
    size: c_int,
) -> *mut xmlParserCtxt {
    if size < 0 || (size > 0 && buffer.is_null()) {
        return ptr::null_mut();
    }

    let ctxt = Box::new(xmlParserCtxt {
        doc: ptr::null_mut(),
        wellFormed: 0,
        options: 0,
        input: buffer,
        input_size: size,
        base_url: ptr::null(),
        encoding: ptr::null(),
    });

    Box::into_raw(ctxt)
}

/// Parse a document using the supplied parser context, synthesising a shell
/// document for downstream consumers.
///
/// # Safety
/// `ctxt` must be a valid pointer obtained from `xmlCreateMemoryParserCtxt`.
#[unsafe(no_mangle)]
=======
/// Parse a null-terminated document string using an existing parser context.
///
/// # Safety
/// `cur` must point to a valid, null-terminated buffer.
#[unsafe(no_mangle)]
pub unsafe extern "C" fn xmlCtxtReadDoc(
    ctxt: *mut xmlParserCtxt,
    cur: *const u8,
    url: *const c_char,
    encoding: *const c_char,
    options: c_int,
) -> *mut xmlDoc {
    if cur.is_null() {
        return ptr::null_mut();
    }

    let len = unsafe { libc::strlen(cur as *const c_char) };
    if len > c_int::MAX as usize {
        return ptr::null_mut();
    }

    unsafe {
        xmlCtxtReadMemory(
            ctxt,
            cur as *const c_char,
            len as c_int,
            url,
            encoding,
            options,
        )
    }
}

/// Load and parse a document from a file path using the supplied parser context.
///
/// # Safety
/// `filename` must be a valid null-terminated string.
#[unsafe(no_mangle)]
pub unsafe extern "C" fn xmlCtxtReadFile(
    ctxt: *mut xmlParserCtxt,
    filename: *const c_char,
    encoding: *const c_char,
    options: c_int,
) -> *mut xmlDoc {
    let buffer = match unsafe { read_file_buffer(filename) } {
        Some(buf) => buf,
        None => return ptr::null_mut(),
    };

    if buffer.len() > c_int::MAX as usize {
        return ptr::null_mut();
    }

    unsafe {
        xmlCtxtReadMemory(
            ctxt,
            buffer.as_ptr() as *const c_char,
            buffer.len() as c_int,
            filename,
            encoding,
            options,
        )
    }
}

/// Parse an XML document using the supplied context and file descriptor.
///
/// # Safety
/// The file descriptor must stay valid for the duration of the call and is not
/// closed when parsing completes.
#[unsafe(no_mangle)]
pub unsafe extern "C" fn xmlCtxtReadFd(
    ctxt: *mut xmlParserCtxt,
    fd: c_int,
    url: *const c_char,
    encoding: *const c_char,
    options: c_int,
) -> *mut xmlDoc {
    if ctxt.is_null() || fd < 0 {
        return ptr::null_mut();
    }

    let buffer = match unsafe { read_fd_buffer(fd) } {
        Some(buf) => buf,
        None => return ptr::null_mut(),
    };

    if buffer.len() > c_int::MAX as usize {
        return ptr::null_mut();
    }

    unsafe {
        xmlCtxtReadMemory(
            ctxt,
            buffer.as_ptr() as *const c_char,
            buffer.len() as c_int,
            url,
            encoding,
            options,
        )
    }
}

/// Parse an XML document into an existing context using custom I/O callbacks.
///
/// # Safety
/// `ctxt` must be a valid parser context and `ioread` must read from `ioctx`
/// according to libxml2's callback contracts. `ioclose`, when provided, is
/// invoked after reading completes (even on error).
#[unsafe(no_mangle)]
pub unsafe extern "C" fn xmlCtxtReadIO(
    ctxt: *mut xmlParserCtxt,
    ioread: xmlInputReadCallback,
    ioclose: xmlInputCloseCallback,
    ioctx: *mut c_void,
    url: *const c_char,
    encoding: *const c_char,
    options: c_int,
) -> *mut xmlDoc {
    if ctxt.is_null() {
        return ptr::null_mut();
    }

    let buffer = match unsafe { read_io_buffer(ioread, ioclose, ioctx) } {
        Some(buf) => buf,
        None => return ptr::null_mut(),
    };

    if buffer.len() > c_int::MAX as usize {
        return ptr::null_mut();
    }

    unsafe {
        xmlCtxtReadMemory(
            ctxt,
            buffer.as_ptr() as *const c_char,
            buffer.len() as c_int,
            url,
            encoding,
            options,
        )
    }
}

/// Allocate a fresh parser context initialised with default state.
///
/// # Safety
/// Returns a raw pointer that must be released with `xmlFreeParserCtxt`. The
/// caller is responsible for ensuring the context is not leaked or freed twice.
#[unsafe(no_mangle)]
pub unsafe extern "C" fn xmlNewParserCtxt() -> *mut xmlParserCtxt {
    let mut ctxt = Box::new(new_parser_context(ptr::null(), 0));
    if unsafe { xmlInitParserCtxt(&mut *ctxt) } != 0 {
        return ptr::null_mut();
    }

    Box::into_raw(ctxt)
}

/// Reset an existing parser context to its initial state.
///
/// # Safety
/// `ctxt` must be either null or a pointer obtained from one of the parser
/// context constructors. Passing any other pointer is undefined behaviour.
#[unsafe(no_mangle)]
pub unsafe extern "C" fn xmlInitParserCtxt(ctxt: *mut xmlParserCtxt) -> c_int {
    if ctxt.is_null() {
        return -1;
    }

    let ctxt_ref = unsafe { &mut *ctxt };
    unsafe { reset_context_doc(ctxt_ref) };
    reset_context_state(ctxt_ref);

    0
}

/// Clear the transient parse state stored in a parser context.
///
/// # Safety
/// `ctxt` must be either null or a valid parser context pointer previously
/// returned by the Rust constructors.
#[unsafe(no_mangle)]
pub unsafe extern "C" fn xmlClearParserCtxt(ctxt: *mut xmlParserCtxt) {
    if ctxt.is_null() {
        return;
    }

    let ctxt_ref = unsafe { &mut *ctxt };
    unsafe { reset_context_doc(ctxt_ref) };
    reset_context_state(ctxt_ref);
    clear_push_state(ctxt);
}

/// Create a parser context for parsing from an in-memory buffer.
///
/// # Safety
/// `buffer` must either be null (when `size` is zero) or point to at least
/// `size` bytes of readable memory. The returned context must eventually be
/// released with `xmlFreeParserCtxt`.
#[unsafe(no_mangle)]
pub unsafe extern "C" fn xmlCreateMemoryParserCtxt(
    buffer: *const c_char,
    size: c_int,
) -> *mut xmlParserCtxt {
    if size < 0 || (size > 0 && buffer.is_null()) {
        return ptr::null_mut();
    }

    Box::into_raw(Box::new(new_parser_context(buffer, size)))
}

#[unsafe(no_mangle)]
/// Parse the buffer registered on the supplied context and produce a document
/// tree when the input is well-formed.
///
/// # Safety
/// `ctxt` must be a valid pointer obtained from the parser-context
/// constructors. The context's `input` and `input_size` fields must describe a
/// readable memory region that remains accessible for the duration of this
/// call.
>>>>>>> d9719f78
pub unsafe extern "C" fn xmlParseDocument(ctxt: *mut xmlParserCtxt) -> c_int {
    if ctxt.is_null() {
        return -1;
    }

    let ctxt_ref = unsafe { &mut *ctxt };
<<<<<<< HEAD
    if ctxt_ref.input_size > 0 && ctxt_ref.input.is_null() {
=======
    unsafe { reset_context_doc(ctxt_ref) };

    if ctxt_ref.input_size < 0 {
>>>>>>> d9719f78
        ctxt_ref.wellFormed = 0;
        return -1;
    }

<<<<<<< HEAD
    let doc = unsafe { XmlDocument::new(ctxt_ref.options, ctxt_ref.base_url, ctxt_ref.encoding) };
    ctxt_ref.doc = doc.into_raw();
    ctxt_ref.wellFormed = 1;
    0
=======
    let bytes: &[u8] = if ctxt_ref.input_size == 0 {
        if ctxt_ref.input.is_null() {
            &[]
        } else {
            let len = unsafe { libc::strlen(ctxt_ref.input) } as usize;
            unsafe { slice::from_raw_parts(ctxt_ref.input as *const u8, len) }
        }
    } else {
        if ctxt_ref.input.is_null() {
            ctxt_ref.wellFormed = 0;
            return -1;
        }
        unsafe { slice::from_raw_parts(ctxt_ref.input as *const u8, ctxt_ref.input_size as usize) }
    };

    match parse_document_from_bytes(
        bytes,
        ctxt_ref.options,
        ctxt_ref.base_url,
        ctxt_ref.encoding,
    ) {
        Ok(doc) => {
            ctxt_ref.doc = doc.into_raw();
            ctxt_ref.wellFormed = 1;
            0
        }
        Err(_) => {
            ctxt_ref.wellFormed = 0;
            -1
        }
    }
>>>>>>> d9719f78
}

/// Release the resources held by a parser context.
///
/// # Safety
/// `ctxt` must be null or a pointer obtained from `xmlCreateMemoryParserCtxt`.
#[unsafe(no_mangle)]
pub unsafe extern "C" fn xmlFreeParserCtxt(ctxt: *mut xmlParserCtxt) {
    if ctxt.is_null() {
        return;
    }

    let mut ctxt = unsafe { Box::from_raw(ctxt) };
<<<<<<< HEAD
    if !ctxt.doc.is_null() {
        if let Some(doc) = unsafe { XmlDocument::from_raw(ctxt.doc) } {
            drop(doc);
        }
        ctxt.doc = ptr::null_mut();
=======
    unsafe { reset_context_doc(&mut ctxt) };
    let ctxt_ptr: *mut xmlParserCtxt = &mut *ctxt;
    clear_push_state(ctxt_ptr);
}

/// Create a parser context primed with a null-terminated in-memory document.
///
/// # Safety
/// `cur` must be a valid pointer to a null-terminated buffer that remains
/// accessible for the lifetime of the parser context unless replaced by other
/// parsing routines. The returned context must be freed with
/// `xmlFreeParserCtxt`.
#[unsafe(no_mangle)]
pub unsafe extern "C" fn xmlCreateDocParserCtxt(cur: *const u8) -> *mut xmlParserCtxt {
    if cur.is_null() {
        return ptr::null_mut();
    }

    let len = unsafe { libc::strlen(cur as *const c_char) };
    if len > c_int::MAX as usize {
        return ptr::null_mut();
    }

    let ctxt = unsafe { xmlNewParserCtxt() };
    if ctxt.is_null() {
        return ptr::null_mut();
    }

    let ctxt_ref = unsafe { &mut *ctxt };
    ctxt_ref.input = cur as *const c_char;
    ctxt_ref.input_size = len as c_int;

    ctxt
}

fn parse_document_from_bytes(
    bytes: &[u8],
    options: c_int,
    url: *const c_char,
    encoding: *const c_char,
) -> Result<XmlDocument, ()> {
    let mut doc = unsafe { XmlDocument::new(options, url, encoding) };
    SimpleParser::parse_into(&mut doc, bytes)?;
    Ok(doc)
}

struct SimpleParser<'a> {
    data: &'a [u8],
    pos: usize,
    doc: &'a mut XmlDocument,
    stack: Vec<*mut xmlNode>,
    root_count: usize,
}

type AttributeRecord = (Vec<u8>, Vec<u8>);

impl<'a> SimpleParser<'a> {
    fn parse_into(doc: &'a mut XmlDocument, bytes: &'a [u8]) -> Result<(), ()> {
        let data = strip_utf8_bom(bytes);
        let mut parser = SimpleParser {
            data,
            pos: 0,
            doc,
            stack: Vec::new(),
            root_count: 0,
        };

        parser.doc.clear_tree();
        parser.skip_whitespace();
        parser.parse_xml_declaration()?;

        while parser.pos < parser.data.len() {
            parser.skip_whitespace();
            if parser.pos >= parser.data.len() {
                break;
            }

            if parser.starts_with(b"<!--") {
                parser.parse_comment()?;
            } else if parser.starts_with(b"<?") {
                parser.parse_processing_instruction()?;
            } else if parser.starts_with(b"</") {
                parser.parse_end_element()?;
            } else if parser.data[parser.pos] == b'<' {
                parser.parse_start_element()?;
            } else {
                parser.parse_text_node()?;
            }
        }

        if parser.root_count == 1 && parser.stack.is_empty() {
            Ok(())
        } else {
            Err(())
        }
    }

    fn skip_whitespace(&mut self) {
        while self.pos < self.data.len() && self.data[self.pos].is_ascii_whitespace() {
            self.pos += 1;
        }
    }

    fn starts_with(&self, pattern: &[u8]) -> bool {
        self.data[self.pos..].starts_with(pattern)
    }

    fn parse_xml_declaration(&mut self) -> Result<(), ()> {
        if !self.starts_with(b"<?xml") {
            return Ok(());
        }

        self.pos += 5;
        loop {
            self.skip_whitespace();
            if self.starts_with(b"?>") {
                self.pos += 2;
                break;
            }

            let name = self.parse_name()?;
            self.skip_whitespace();
            self.expect_char(b'=')?;
            self.skip_whitespace();
            let quote = self.next_byte()?;
            if quote != b'"' && quote != b'\'' {
                return Err(());
            }
            self.pos += 1;
            let start = self.pos;
            while self.pos < self.data.len() && self.data[self.pos] != quote {
                self.pos += 1;
            }
            if self.pos >= self.data.len() {
                return Err(());
            }
            let value = &self.data[start..self.pos];
            self.pos += 1;

            match name.as_slice() {
                b"version" => self.doc.set_version_bytes(value),
                b"encoding" => self.doc.set_encoding_bytes(value),
                _ => {}
            }
        }

        Ok(())
    }

    fn parse_start_element(&mut self) -> Result<(), ()> {
        self.expect_char(b'<')?;
        let name = self.parse_name()?;
        let attrs = self.parse_attributes()?;

        let empty = if self.consume_char(b'/') {
            self.expect_char(b'>')?;
            true
        } else {
            self.expect_char(b'>')?;
            false
        };

        let node = self.doc.alloc_element(&name);
        self.attach_attributes(node, attrs)?;

        let parent = self.stack.last().copied();
        if parent.is_none() {
            self.root_count += 1;
            if self.root_count > 1 {
                return Err(());
            }
        }
        unsafe {
            self.doc.attach_child(parent, node);
        }

        if !empty {
            self.stack.push(node);
        }

        Ok(())
    }

    fn parse_end_element(&mut self) -> Result<(), ()> {
        self.expect_sequence(b"</")?;
        let name = self.parse_name()?;
        self.skip_whitespace();
        self.expect_char(b'>')?;

        let node = self.stack.pop().ok_or(())?;
        let node_name = node_name_bytes(node);
        if node_name != name {
            return Err(());
        }

        Ok(())
    }

    fn parse_text_node(&mut self) -> Result<(), ()> {
        let start = self.pos;
        while self.pos < self.data.len() && self.data[self.pos] != b'<' {
            self.pos += 1;
        }

        let text = &self.data[start..self.pos];
        if text.is_empty() {
            return Ok(());
        }

        let decoded = decode_entities(text)?;
        if decoded.is_empty() {
            return Ok(());
        }

        let node = self.doc.alloc_text_node(&decoded, xmlElementType::TextNode);
        unsafe {
            self.doc.attach_child(self.stack.last().copied(), node);
        }
        Ok(())
    }

    fn parse_comment(&mut self) -> Result<(), ()> {
        self.expect_sequence(b"<!--")?;
        let start = self.pos;
        while self.pos + 2 < self.data.len() && &self.data[self.pos..self.pos + 3] != b"-->" {
            self.pos += 1;
        }
        if self.pos + 2 >= self.data.len() {
            return Err(());
        }
        let comment = &self.data[start..self.pos];
        self.pos += 3;

        let node = self
            .doc
            .alloc_text_node(comment, xmlElementType::CommentNode);
        unsafe {
            self.doc.attach_child(self.stack.last().copied(), node);
        }
        Ok(())
    }

    fn parse_processing_instruction(&mut self) -> Result<(), ()> {
        self.expect_sequence(b"<?")?;
        while self.pos + 1 < self.data.len() && &self.data[self.pos..self.pos + 2] != b"?>" {
            self.pos += 1;
        }
        if self.pos + 1 >= self.data.len() {
            return Err(());
        }
        self.pos += 2;
        Ok(())
    }

    fn parse_attributes(&mut self) -> Result<Vec<AttributeRecord>, ()> {
        let mut attrs = Vec::new();

        loop {
            self.skip_whitespace();
            if self.pos >= self.data.len() {
                return Err(());
            }

            match self.data[self.pos] {
                b'/' | b'>' => break,
                _ => {
                    let name = self.parse_name()?;
                    self.skip_whitespace();
                    self.expect_char(b'=')?;
                    self.skip_whitespace();
                    let quote = self.next_byte()?;
                    if quote != b'"' && quote != b'\'' {
                        return Err(());
                    }
                    self.pos += 1;
                    let start = self.pos;
                    while self.pos < self.data.len() && self.data[self.pos] != quote {
                        self.pos += 1;
                    }
                    if self.pos >= self.data.len() {
                        return Err(());
                    }
                    let value = &self.data[start..self.pos];
                    self.pos += 1;
                    let decoded = decode_entities(value)?;
                    attrs.push((name, decoded));
                }
            }
        }

        Ok(attrs)
    }

    fn attach_attributes(
        &mut self,
        element: *mut xmlNode,
        attrs: Vec<AttributeRecord>,
    ) -> Result<(), ()> {
        for (name, value) in attrs {
            let attr = self.doc.alloc_attribute(&name);
            if !value.is_empty() {
                let child = self.doc.alloc_text_node(&value, xmlElementType::TextNode);
                unsafe {
                    (*child).parent = ptr::null_mut();
                    (*child).next = ptr::null_mut();
                    (*child).prev = ptr::null_mut();
                    (*attr).children = child;
                    (*attr).last = child;
                }
            }
            unsafe {
                self.doc.append_attribute(element, attr);
            }
        }

        Ok(())
    }

    fn parse_name(&mut self) -> Result<Vec<u8>, ()> {
        if self.pos >= self.data.len() {
            return Err(());
        }

        let start = self.pos;
        if !is_name_start(self.data[self.pos]) {
            return Err(());
        }
        self.pos += 1;
        while self.pos < self.data.len() && is_name_char(self.data[self.pos]) {
            self.pos += 1;
        }

        Ok(self.data[start..self.pos].to_vec())
    }

    fn expect_char(&mut self, expected: u8) -> Result<(), ()> {
        if self.pos >= self.data.len() || self.data[self.pos] != expected {
            return Err(());
        }
        self.pos += 1;
        Ok(())
    }

    fn expect_sequence(&mut self, seq: &[u8]) -> Result<(), ()> {
        if !self.data[self.pos..].starts_with(seq) {
            return Err(());
        }
        self.pos += seq.len();
        Ok(())
    }

    fn consume_char(&mut self, ch: u8) -> bool {
        if self.pos < self.data.len() && self.data[self.pos] == ch {
            self.pos += 1;
            true
        } else {
            false
        }
    }

    fn next_byte(&self) -> Result<u8, ()> {
        self.data.get(self.pos).copied().ok_or(())
    }
}

fn strip_utf8_bom(bytes: &[u8]) -> &[u8] {
    if bytes.starts_with(&[0xEF, 0xBB, 0xBF]) {
        &bytes[3..]
    } else {
        bytes
    }
}

fn decode_entities(data: &[u8]) -> Result<Vec<u8>, ()> {
    let mut out = Vec::with_capacity(data.len());
    let mut i = 0;

    while i < data.len() {
        if data[i] == b'&' {
            let Some(end) = data[i + 1..].iter().position(|&b| b == b';') else {
                return Err(());
            };
            let entity = &data[i + 1..i + 1 + end];
            i += end + 2;

            if entity.is_empty() {
                return Err(());
            }

            if entity[0] == b'#' {
                let codepoint = if entity.len() > 1 && (entity[1] == b'x' || entity[1] == b'X') {
                    u32::from_str_radix(std::str::from_utf8(&entity[2..]).map_err(|_| ())?, 16)
                        .map_err(|_| ())?
                } else {
                    (std::str::from_utf8(&entity[1..]).map_err(|_| ())?)
                        .parse::<u32>()
                        .map_err(|_| ())?
                };
                push_codepoint(&mut out, codepoint)?;
            } else {
                match entity {
                    b"lt" => out.push(b'<'),
                    b"gt" => out.push(b'>'),
                    b"amp" => out.push(b'&'),
                    b"apos" => out.push(b'\''),
                    b"quot" => out.push(b'"'),
                    _ => {
                        out.push(b'&');
                        out.extend_from_slice(entity);
                        out.push(b';');
                    }
                }
            }
        } else {
            out.push(data[i]);
            i += 1;
        }
    }

    Ok(out)
}

fn push_codepoint(out: &mut Vec<u8>, codepoint: u32) -> Result<(), ()> {
    if let Some(ch) = char::from_u32(codepoint) {
        let mut buf = [0u8; 4];
        let encoded = ch.encode_utf8(&mut buf);
        out.extend_from_slice(encoded.as_bytes());
        Ok(())
    } else {
        Err(())
    }
}

fn is_name_start(byte: u8) -> bool {
    matches!(byte,
        b'A'..=b'Z'
            | b'a'..=b'z'
            | b'_'
            | b':')
}

fn is_name_char(byte: u8) -> bool {
    is_name_start(byte) || matches!(byte, b'0'..=b'9' | b'-' | b'.')
}

fn node_name_bytes(node: *mut xmlNode) -> Vec<u8> {
    if node.is_null() {
        return Vec::new();
    }

    unsafe {
        if (*node).name.is_null() {
            Vec::new()
        } else {
            CStr::from_ptr((*node).name as *const c_char)
                .to_bytes()
                .to_vec()
        }
>>>>>>> d9719f78
    }
}

unsafe fn read_file_buffer(filename: *const c_char) -> Option<Vec<u8>> {
    if filename.is_null() {
        return None;
    }

    let cstr = unsafe { CStr::from_ptr(filename) };
    let path = pathbuf_from_cstr(cstr)?;
    fs::read(path).ok()
}

<<<<<<< HEAD
=======
unsafe fn read_fd_buffer(fd: c_int) -> Option<Vec<u8>> {
    if fd < 0 {
        return None;
    }

    #[cfg(unix)]
    {
        use std::mem::ManuallyDrop;
        use std::os::unix::io::FromRawFd;

        let mut file = ManuallyDrop::new(unsafe { std::fs::File::from_raw_fd(fd) });
        let mut data = Vec::new();
        if (*file).read_to_end(&mut data).is_err() {
            return None;
        }
        Some(data)
    }

    #[cfg(windows)]
    {
        use std::mem::ManuallyDrop;
        use std::os::windows::io::{FromRawHandle, RawHandle};

        let handle = unsafe { libc::_get_osfhandle(fd) };
        if handle == -1 {
            return None;
        }

        let mut file =
            ManuallyDrop::new(unsafe { std::fs::File::from_raw_handle(handle as RawHandle) });
        let mut data = Vec::new();
        if (*file).read_to_end(&mut data).is_err() {
            return None;
        }
        Some(data)
    }

    #[cfg(not(any(unix, windows)))]
    {
        let _ = fd;
        None
    }
}

unsafe fn read_io_buffer(
    ioread: xmlInputReadCallback,
    ioclose: xmlInputCloseCallback,
    ioctx: *mut c_void,
) -> Option<Vec<u8>> {
    const IO_CHUNK_SIZE: usize = 4096;

    let Some(read_cb) = ioread else {
        if let Some(close_cb) = ioclose {
            unsafe {
                close_cb(ioctx);
            }
        }
        return None;
    };

    let mut chunk = [0u8; IO_CHUNK_SIZE];
    let mut data = Vec::new();
    let mut had_error = false;

    loop {
        let read_rc = unsafe {
            read_cb(
                ioctx,
                chunk.as_mut_ptr() as *mut c_char,
                IO_CHUNK_SIZE as c_int,
            )
        };

        if read_rc == 0 {
            break;
        }

        if read_rc < 0 {
            had_error = true;
            break;
        }

        let read_usize = read_rc as usize;
        if read_usize > IO_CHUNK_SIZE {
            had_error = true;
            break;
        }

        data.extend_from_slice(&chunk[..read_usize]);
    }

    if let Some(close_cb) = ioclose {
        unsafe {
            close_cb(ioctx);
        }
    }

    if had_error { None } else { Some(data) }
}

fn new_parser_context(buffer: *const c_char, size: c_int) -> xmlParserCtxt {
    xmlParserCtxt {
        doc: ptr::null_mut(),
        wellFormed: 1,
        options: 0,
        input: buffer,
        input_size: size,
        base_url: ptr::null(),
        encoding: ptr::null(),
        sax: ptr::null_mut(),
        user_data: ptr::null_mut(),
        disableSAX: 0,
    }
}

>>>>>>> d9719f78
fn pathbuf_from_cstr(cstr: &CStr) -> Option<PathBuf> {
    #[cfg(unix)]
    {
        use std::ffi::OsString;
        use std::os::unix::ffi::OsStringExt;

        Some(PathBuf::from(OsString::from_vec(cstr.to_bytes().to_vec())))
    }

    #[cfg(not(unix))]
    {
        let string = cstr.to_str().ok()?;
        Some(PathBuf::from(string))
<<<<<<< HEAD
=======
    }
}

unsafe fn reset_context_doc(ctxt: &mut xmlParserCtxt) {
    if ctxt.doc.is_null() {
        return;
    }

    if let Some(doc) = unsafe { XmlDocument::from_raw(ctxt.doc) } {
        drop(doc);
    }
    ctxt.doc = ptr::null_mut();
}

unsafe fn finalize_context_parse(ctxt: &mut xmlParserCtxt, parse_rc: c_int) -> *mut xmlDoc {
    let well_formed = ctxt.wellFormed;
    let doc_ptr = ctxt.doc;
    ctxt.doc = ptr::null_mut();

    if parse_rc != 0 || well_formed == 0 || doc_ptr.is_null() {
        if let Some(doc) = unsafe { XmlDocument::from_raw(doc_ptr) } {
            drop(doc);
        }
        return ptr::null_mut();
    }

    doc_ptr
}

fn reset_context_state(ctxt: &mut xmlParserCtxt) {
    ctxt.wellFormed = 1;
    ctxt.options = 0;
    ctxt.input = ptr::null();
    ctxt.input_size = 0;
    ctxt.base_url = ptr::null();
    ctxt.encoding = ptr::null();
    ctxt.sax = ptr::null_mut();
    ctxt.user_data = ptr::null_mut();
    ctxt.disableSAX = 0;
}

fn register_push_state(ctxt: *mut xmlParserCtxt, state: PushParserState) {
    let mut map = PUSH_PARSER_STATES
        .lock()
        .expect("push parser state mutex poisoned");
    map.insert(ctxt as usize, state);
}

fn clear_push_state(ctxt: *mut xmlParserCtxt) {
    if ctxt.is_null() {
        return;
    }

    if let Ok(mut map) = PUSH_PARSER_STATES.lock() {
        map.remove(&(ctxt as usize));
>>>>>>> d9719f78
    }
}<|MERGE_RESOLUTION|>--- conflicted
+++ resolved
@@ -1,12 +1,3 @@
-<<<<<<< HEAD
-use crate::doc::XmlDocument;
-use crate::tree::xmlDoc;
-use libc::{c_char, c_int};
-use std::ffi::CStr;
-use std::fs;
-use std::path::PathBuf;
-use std::ptr;
-=======
 use crate::doc::{XmlDocument, xmlFreeDoc};
 use crate::tree::{xmlDoc, xmlElementType, xmlNode};
 use libc::{c_char, c_int, c_void};
@@ -22,7 +13,6 @@
 use std::slice;
 use std::sync::Mutex;
 use std::sync::atomic::{AtomicUsize, Ordering};
->>>>>>> d9719f78
 
 // This is a placeholder for the parser context struct.
 // It will be filled out as the implementation progresses.
@@ -36,12 +26,9 @@
     pub input_size: c_int,
     pub base_url: *const c_char,
     pub encoding: *const c_char,
-<<<<<<< HEAD
-=======
     pub sax: *mut xmlSAXHandler,
     pub user_data: *mut c_void,
     pub disableSAX: c_int,
->>>>>>> d9719f78
 }
 
 #[allow(non_camel_case_types)]
@@ -74,14 +61,6 @@
 /// Parse an XML document stored entirely in memory and return a fully
 /// populated `xmlDoc` tree.
 ///
-<<<<<<< HEAD
-/// This function is one of the main entry points for parsing an XML document
-/// from a buffer in memory. The Rust port currently performs minimal
-/// validation, creating a document shell that records the caller supplied
-/// metadata.
-///
-=======
->>>>>>> d9719f78
 /// # Safety
 /// The caller must supply valid pointers for the input buffer and optional
 /// strings (which may be null) following libxml2's C API contracts. The
@@ -97,35 +76,6 @@
     if size < 0 || (size > 0 && buffer.is_null()) {
         return ptr::null_mut();
     }
-<<<<<<< HEAD
-
-    let ctxt = unsafe { xmlCreateMemoryParserCtxt(buffer, size) };
-    if ctxt.is_null() {
-        return ptr::null_mut();
-    }
-
-    unsafe {
-        (*ctxt).options = options;
-        (*ctxt).base_url = url;
-        (*ctxt).encoding = encoding;
-    }
-
-    let parse_rc = unsafe { xmlParseDocument(ctxt) };
-    let well_formed = unsafe { (*ctxt).wellFormed };
-    let doc_ptr = unsafe { (*ctxt).doc };
-    unsafe {
-        (*ctxt).doc = ptr::null_mut();
-        xmlFreeParserCtxt(ctxt);
-    }
-
-    if parse_rc != 0 || well_formed == 0 || doc_ptr.is_null() {
-        if let Some(doc) = unsafe { XmlDocument::from_raw(doc_ptr) } {
-            drop(doc);
-        }
-        return ptr::null_mut();
-    }
-=======
->>>>>>> d9719f78
 
     let bytes: &[u8] = if size == 0 {
         if buffer.is_null() {
@@ -628,130 +578,6 @@
     doc
 }
 
-<<<<<<< HEAD
-/// Parse a full XML document provided as a null-terminated UTF-8 buffer.
-///
-/// # Safety
-/// `cur` must point to a valid, null-terminated string containing the
-/// serialized document. The returned pointer must be freed with
-/// `xmlFreeDoc`.
-#[unsafe(no_mangle)]
-pub unsafe extern "C" fn xmlReadDoc(
-    cur: *const u8,
-    url: *const c_char,
-    encoding: *const c_char,
-    options: c_int,
-) -> *mut xmlDoc {
-    if cur.is_null() {
-        return ptr::null_mut();
-    }
-
-    let len = unsafe { libc::strlen(cur as *const c_char) };
-    if len > c_int::MAX as usize {
-        return ptr::null_mut();
-    }
-
-    unsafe { xmlReadMemory(cur as *const c_char, len as c_int, url, encoding, options) }
-}
-
-/// Parse a document from a filesystem path, loading the file into memory
-/// before delegating to `xmlReadMemory`.
-///
-/// # Safety
-/// `filename` must be a valid null-terminated string representing a
-/// filesystem path that remains live for the duration of this call.
-#[unsafe(no_mangle)]
-pub unsafe extern "C" fn xmlReadFile(
-    filename: *const c_char,
-    encoding: *const c_char,
-    options: c_int,
-) -> *mut xmlDoc {
-    let buffer = match unsafe { read_file_buffer(filename) } {
-        Some(buf) => buf,
-        None => return ptr::null_mut(),
-    };
-
-    if buffer.len() > c_int::MAX as usize {
-        return ptr::null_mut();
-    }
-
-    unsafe {
-        xmlReadMemory(
-            buffer.as_ptr() as *const c_char,
-            buffer.len() as c_int,
-            filename,
-            encoding,
-            options,
-        )
-    }
-}
-
-/// Parse a document held entirely in memory, mirroring libxml2's legacy API.
-///
-/// # Safety
-/// Delegates to `xmlReadMemory`; see that function for requirements.
-#[unsafe(no_mangle)]
-pub unsafe extern "C" fn xmlParseMemory(buffer: *const c_char, size: c_int) -> *mut xmlDoc {
-    unsafe { xmlReadMemory(buffer, size, ptr::null(), ptr::null(), 0) }
-}
-
-/// Parse a document from a null-terminated buffer, returning a constructed
-/// `xmlDoc` on success.
-///
-/// # Safety
-/// `cur` must reference a valid, null-terminated string. The caller owns the
-/// returned document and must release it with `xmlFreeDoc`.
-#[unsafe(no_mangle)]
-pub unsafe extern "C" fn xmlParseDoc(cur: *const u8) -> *mut xmlDoc {
-    unsafe { xmlReadDoc(cur, ptr::null(), ptr::null(), 0) }
-}
-
-/// Parse a document directly from a file path using the default parsing
-/// options.
-///
-/// # Safety
-/// `filename` must be a valid null-terminated string representing a
-/// filesystem path that remains live for the duration of this call.
-#[unsafe(no_mangle)]
-pub unsafe extern "C" fn xmlParseFile(filename: *const c_char) -> *mut xmlDoc {
-    unsafe { xmlReadFile(filename, ptr::null(), 0) }
-}
-
-/// Create a parser context for parsing from an in-memory buffer.
-///
-/// # Safety
-/// `buffer` must either be null (when `size` is zero) or point to at least
-/// `size` bytes of readable memory. The returned context must eventually be
-/// released with `xmlFreeParserCtxt`.
-#[unsafe(no_mangle)]
-pub unsafe extern "C" fn xmlCreateMemoryParserCtxt(
-    buffer: *const c_char,
-    size: c_int,
-) -> *mut xmlParserCtxt {
-    if size < 0 || (size > 0 && buffer.is_null()) {
-        return ptr::null_mut();
-    }
-
-    let ctxt = Box::new(xmlParserCtxt {
-        doc: ptr::null_mut(),
-        wellFormed: 0,
-        options: 0,
-        input: buffer,
-        input_size: size,
-        base_url: ptr::null(),
-        encoding: ptr::null(),
-    });
-
-    Box::into_raw(ctxt)
-}
-
-/// Parse a document using the supplied parser context, synthesising a shell
-/// document for downstream consumers.
-///
-/// # Safety
-/// `ctxt` must be a valid pointer obtained from `xmlCreateMemoryParserCtxt`.
-#[unsafe(no_mangle)]
-=======
 /// Parse a null-terminated document string using an existing parser context.
 ///
 /// # Safety
@@ -973,30 +799,19 @@
 /// constructors. The context's `input` and `input_size` fields must describe a
 /// readable memory region that remains accessible for the duration of this
 /// call.
->>>>>>> d9719f78
 pub unsafe extern "C" fn xmlParseDocument(ctxt: *mut xmlParserCtxt) -> c_int {
     if ctxt.is_null() {
         return -1;
     }
 
     let ctxt_ref = unsafe { &mut *ctxt };
-<<<<<<< HEAD
-    if ctxt_ref.input_size > 0 && ctxt_ref.input.is_null() {
-=======
     unsafe { reset_context_doc(ctxt_ref) };
 
     if ctxt_ref.input_size < 0 {
->>>>>>> d9719f78
         ctxt_ref.wellFormed = 0;
         return -1;
     }
 
-<<<<<<< HEAD
-    let doc = unsafe { XmlDocument::new(ctxt_ref.options, ctxt_ref.base_url, ctxt_ref.encoding) };
-    ctxt_ref.doc = doc.into_raw();
-    ctxt_ref.wellFormed = 1;
-    0
-=======
     let bytes: &[u8] = if ctxt_ref.input_size == 0 {
         if ctxt_ref.input.is_null() {
             &[]
@@ -1028,7 +843,6 @@
             -1
         }
     }
->>>>>>> d9719f78
 }
 
 /// Release the resources held by a parser context.
@@ -1042,13 +856,6 @@
     }
 
     let mut ctxt = unsafe { Box::from_raw(ctxt) };
-<<<<<<< HEAD
-    if !ctxt.doc.is_null() {
-        if let Some(doc) = unsafe { XmlDocument::from_raw(ctxt.doc) } {
-            drop(doc);
-        }
-        ctxt.doc = ptr::null_mut();
-=======
     unsafe { reset_context_doc(&mut ctxt) };
     let ctxt_ptr: *mut xmlParserCtxt = &mut *ctxt;
     clear_push_state(ctxt_ptr);
@@ -1507,7 +1314,6 @@
                 .to_bytes()
                 .to_vec()
         }
->>>>>>> d9719f78
     }
 }
 
@@ -1521,8 +1327,6 @@
     fs::read(path).ok()
 }
 
-<<<<<<< HEAD
-=======
 unsafe fn read_fd_buffer(fd: c_int) -> Option<Vec<u8>> {
     if fd < 0 {
         return None;
@@ -1638,7 +1442,6 @@
     }
 }
 
->>>>>>> d9719f78
 fn pathbuf_from_cstr(cstr: &CStr) -> Option<PathBuf> {
     #[cfg(unix)]
     {
@@ -1652,8 +1455,6 @@
     {
         let string = cstr.to_str().ok()?;
         Some(PathBuf::from(string))
-<<<<<<< HEAD
-=======
     }
 }
 
@@ -1709,6 +1510,5 @@
 
     if let Ok(mut map) = PUSH_PARSER_STATES.lock() {
         map.remove(&(ctxt as usize));
->>>>>>> d9719f78
     }
 }